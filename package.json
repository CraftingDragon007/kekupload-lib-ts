--- conflicted
+++ resolved
@@ -1,10 +1,6 @@
 {
 	"name": "kekupload-lib-ts",
-<<<<<<< HEAD
-	"version": "v2.0.2alpha4",
-=======
-	"version": "v2.0.2a3",
->>>>>>> f8dd6364
+	"version": "v2.0.2a4",
 	"description": "KekUpload library written in typescript.",
 	"main": "dist/index",
 	"typings": "dist/index",
